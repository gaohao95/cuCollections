/*
 * Copyright (c) 2020, NVIDIA CORPORATION.
 *
 * Licensed under the Apache License, Version 2.0 (the "License");
 * you may not use this file except in compliance with the License.
 * You may obtain a copy of the License at
 *
 *     http://www.apache.org/licenses/LICENSE-2.0
 *
 * Unless required by applicable law or agreed to in writing, software
 * distributed under the License is distributed on an "AS IS" BASIS,
 * WITHOUT WARRANTIES OR CONDITIONS OF ANY KIND, either express or implied.
 * See the License for the specific language governing permissions and
 * limitations under the License.
 */

#include <thrust/count.h>
#include <thrust/device_vector.h>
#include <thrust/for_each.h>
#include <algorithm>
#include <limits>
#include <catch2/catch.hpp>
#include <cuco/static_map.cuh>

namespace {
namespace cg = cooperative_groups;

// Thrust logical algorithms (any_of/all_of/none_of) don't work with device
// lambdas: See https://github.com/thrust/thrust/issues/1062
template <typename Iterator, typename Predicate>
bool all_of(Iterator begin, Iterator end, Predicate p)
{
  auto size = thrust::distance(begin, end);
  return size == thrust::count_if(begin, end, p);
}

template <typename Iterator, typename Predicate>
bool any_of(Iterator begin, Iterator end, Predicate p)
{
  return thrust::count_if(begin, end, p) > 0;
}

template <typename Iterator, typename Predicate>
bool none_of(Iterator begin, Iterator end, Predicate p)
{
  return not all_of(begin, end, p);
}
}  // namespace

enum class dist_type { UNIQUE, UNIFORM, GAUSSIAN };

template <dist_type Dist, typename Key, typename OutputIt>
static void generate_keys(OutputIt output_begin, OutputIt output_end)
{
  auto num_keys = std::distance(output_begin, output_end);

  std::random_device rd;
  std::mt19937 gen{rd()};

  switch (Dist) {
    case dist_type::UNIQUE:
      for (auto i = 0; i < num_keys; ++i) {
        output_begin[i] = i;
      }
      break;
    case dist_type::UNIFORM:
      for (auto i = 0; i < num_keys; ++i) {
        output_begin[i] = std::abs(static_cast<Key>(gen()));
      }
      break;
    case dist_type::GAUSSIAN:
      std::normal_distribution<> dg{1e9, 1e7};
      for (auto i = 0; i < num_keys; ++i) {
        output_begin[i] = std::abs(static_cast<Key>(dg(gen)));
      }
      break;
  }
}

TEMPLATE_TEST_CASE_SIG("Unique sequence of keys",
                       "",
                       ((typename T, dist_type Dist), T, Dist),
                       (int32_t, dist_type::UNIQUE),
                       (int64_t, dist_type::UNIQUE),
                       (int32_t, dist_type::UNIFORM),
                       (int64_t, dist_type::UNIFORM),
                       (int32_t, dist_type::GAUSSIAN),
                       (int64_t, dist_type::GAUSSIAN))
{
  using Key   = T;
  using Value = T;

  constexpr std::size_t num_keys{50'000'000};
  cuco::static_map<Key, Value> map{100'000'000, -1, -1};

  auto m_view = map.get_device_mutable_view();
  auto view   = map.get_device_view();

  std::vector<Key> h_keys(num_keys);
  std::vector<Value> h_values(num_keys);
  std::vector<cuco::pair_type<Key, Value>> h_pairs(num_keys);

  generate_keys<Dist, Key>(h_keys.begin(), h_keys.end());

  for (auto i = 0; i < num_keys; ++i) {
    Key key           = h_keys[i];
    Value val         = h_keys[i];
    h_pairs[i].first  = key;
    h_pairs[i].second = val;
    h_values[i]       = val;
  }

  thrust::device_vector<Key> d_keys(h_keys);
  thrust::device_vector<Value> d_values(h_values);
  thrust::device_vector<cuco::pair_type<Key, Value>> d_pairs(h_pairs);
  thrust::device_vector<Value> d_results(num_keys);
  thrust::device_vector<bool> d_contained(num_keys);

  // bulk function test cases
  SECTION("All inserted keys-value pairs should be correctly recovered during find")
  {
    map.insert(d_pairs.begin(), d_pairs.end());
    map.find(d_keys.begin(), d_keys.end(), d_results.begin());
    auto zip = thrust::make_zip_iterator(thrust::make_tuple(d_results.begin(), d_values.begin()));

    REQUIRE(all_of(zip, zip + num_keys, [] __device__(auto const& p) {
      return thrust::get<0>(p) == thrust::get<1>(p);
    }));
  }

  SECTION("All inserted keys-value pairs should be contained")
  {
    map.insert(d_pairs.begin(), d_pairs.end());
    map.contains(d_keys.begin(), d_keys.end(), d_contained.begin());

    REQUIRE(
      all_of(d_contained.begin(), d_contained.end(), [] __device__(bool const& b) { return b; }));
  }

  SECTION("Non-inserted keys-value pairs should not be contained")
  {
    map.contains(d_keys.begin(), d_keys.end(), d_contained.begin());

    REQUIRE(
      none_of(d_contained.begin(), d_contained.end(), [] __device__(bool const& b) { return b; }));
  }

  SECTION("Inserting unique keys should return insert success.")
  {
    if (Dist == dist_type::UNIQUE) {
      REQUIRE(all_of(d_pairs.begin(),
                     d_pairs.end(),
                     [m_view] __device__(cuco::pair_type<Key, Value> const& pair) mutable {
                       return m_view.insert(pair);
                     }));
    }
  }

  SECTION("Cannot find any key in an empty hash map with non-const view")
  {
    SECTION("non-const view")
    {
      REQUIRE(all_of(d_pairs.begin(),
                     d_pairs.end(),
                     [view] __device__(cuco::pair_type<Key, Value> const& pair) mutable {
                       return view.find(pair.first) == view.end();
                     }));
    }
    SECTION("const view")
    {
      REQUIRE(all_of(
        d_pairs.begin(), d_pairs.end(), [view] __device__(cuco::pair_type<Key, Value> const& pair) {
          return view.find(pair.first) == view.end();
        }));
    }
  }

  SECTION("Keys are all found after inserting many keys.")
  {
    // Bulk insert keys
    thrust::for_each(thrust::device,
                     d_pairs.begin(),
                     d_pairs.end(),
                     [m_view] __device__(cuco::pair_type<Key, Value> const& pair) mutable {
                       m_view.insert(pair);
                     });

    SECTION("non-const view")
    {
      // All keys should be found
      REQUIRE(all_of(d_pairs.begin(),
                     d_pairs.end(),
                     [view] __device__(cuco::pair_type<Key, Value> const& pair) mutable {
                       auto const found = view.find(pair.first);
                       return (found != view.end()) and (found->first.load() == pair.first and
                                                         found->second.load() == pair.second);
                     }));
    }
    SECTION("const view")
    {
      // All keys should be found
      REQUIRE(all_of(
        d_pairs.begin(), d_pairs.end(), [view] __device__(cuco::pair_type<Key, Value> const& pair) {
          auto const found = view.find(pair.first);
          return (found != view.end()) and
                 (found->first.load() == pair.first and found->second.load() == pair.second);
        }));
    }
  }
}

<<<<<<< HEAD
template <typename K, typename V, std::size_t N>
__global__ void kernel()
{
  namespace cg   = cooperative_groups;
  using map_type = typename cuco::static_map<K, V, cuda::thread_scope_block>::device_mutable_view;
  __shared__ typename map_type::slot_type slots[N];
  auto map = map_type::make_from_uninitialized_slots(cg::this_thread_block(), &slots[0], N, -1, -1);
}

TEMPLATE_TEST_CASE("Shared memory slots.", "", int32_t)
{
  kernel<TestType, TestType, 256><<<1, 1>>>();
=======
template <typename MapType, int CAPACITY>
__global__ void shared_memory_test_kernel(typename MapType::device_view const* const device_views,
                                          typename MapType::device_view::key_type const* const insterted_keys,
                                          typename MapType::device_view::mapped_type const* const inserted_values,
                                          const size_t number_of_elements,
                                          bool* const keys_exist,
                                          bool* const keys_and_values_correct)
{
    // Each block processes one map
    const size_t map_id = blockIdx.x;
    const size_t offset = map_id * number_of_elements;

    __shared__ typename MapType::pair_atomic_type sm_buffer[CAPACITY];

    auto g = cg::this_thread_block();
    typename MapType::device_view sm_device_view = MapType::device_view::make_copy(g,
                                                                                   sm_buffer,
                                                                                   device_views[map_id]);

    for (int i = g.thread_rank(); i < number_of_elements; i += g.size())
    {
      auto found_pair_it = sm_device_view.find(insterted_keys[offset + i]);

      if (found_pair_it != sm_device_view.end())
      {
        keys_exist[offset + i] = true;
        if (found_pair_it->first == insterted_keys[offset + i] and found_pair_it->second == inserted_values[offset + i])
        {
          keys_and_values_correct[offset + i] = true;
        }
        else
        {
          keys_and_values_correct[offset + i] = false;
        }
      }
      else
      {
        keys_exist[offset + i]   = false;
        keys_and_values_correct[offset + i] = true;
      }
    }
}

TEMPLATE_TEST_CASE_SIG("Shared memory static map",
                       "",
                       ((typename T, dist_type Dist), T, Dist),
                       (int32_t, dist_type::UNIQUE),
                       (int64_t, dist_type::UNIQUE),
                       (int32_t, dist_type::UNIFORM),
                       (int64_t, dist_type::UNIFORM),
                       (int32_t, dist_type::GAUSSIAN),
                       (int64_t, dist_type::GAUSSIAN))
{
  using KeyType                = T;
  using ValueType              = T;
  using MapType                = cuco::static_map<KeyType, ValueType>;
  using DeviceViewType         = typename MapType::device_view;
  using DeviceViewIteratorType = typename DeviceViewType::iterator;

  constexpr std::size_t number_of_maps  = 1000;
  constexpr std::size_t elements_in_map = 500;
  constexpr std::size_t map_capacity    = 2 * elements_in_map;

  // one array for all maps, first elements_in_map element belong to map 0, second to map 1 and so on
  std::vector<KeyType> h_keys(number_of_maps * elements_in_map);
  std::vector<ValueType> h_values(number_of_maps * elements_in_map);
  std::vector<cuco::pair_type<KeyType, ValueType>> h_pairs(number_of_maps * elements_in_map);

  // using std::unique_ptr because static_map does not have copy/move constructor/assignment operator yet
  std::vector<std::unique_ptr<MapType>> maps;

  for (std::size_t map_id = 0; map_id < number_of_maps; ++map_id)
  {
    const std::size_t offset = map_id * elements_in_map;

    generate_keys<Dist, KeyType>(h_keys.begin() + offset, h_keys.begin() + offset + elements_in_map);

    for (std::size_t i = 0; i < elements_in_map; ++i)
    {
      KeyType key                             = h_keys[offset + i];
      ValueType val                           = key < std::numeric_limits<KeyType>::max() ? key + 1 : 0;
      h_values[offset + i]       = val;
      h_pairs[offset + i].first  = key;
      h_pairs[offset + i].second = val;
    }

    maps.push_back(std::make_unique<MapType>(map_capacity, -1, -1));
  }

  thrust::device_vector<KeyType> d_keys(h_keys);
  thrust::device_vector<ValueType> d_values(h_values);
  thrust::device_vector<cuco::pair_type<KeyType, ValueType>> d_pairs(h_pairs);

  SECTION("Keys are all found after insertion.")
  {
    std::vector<DeviceViewType> h_device_views;
    for (std::size_t map_id = 0; map_id < number_of_maps; ++map_id)
    {
      const std::size_t offset = map_id * elements_in_map;

      MapType* map = maps[map_id].get();
      map->insert(d_pairs.begin() + offset, d_pairs.begin() + offset + elements_in_map);
      h_device_views.push_back(map->get_device_view());
    }
    thrust::device_vector<DeviceViewType> d_device_views(h_device_views);

    thrust::device_vector<bool> d_keys_exist(number_of_maps * elements_in_map);
    thrust::device_vector<bool> d_keys_and_values_correct(number_of_maps * elements_in_map);

    shared_memory_test_kernel<MapType, map_capacity><<<number_of_maps, 64>>>(d_device_views.data().get(),
                                                                             d_keys.data().get(),
                                                                             d_values.data().get(),
                                                                             elements_in_map,
                                                                             d_keys_exist.data().get(),
                                                                             d_keys_and_values_correct.data().get());

    REQUIRE(d_keys_exist.size() == d_keys_and_values_correct.size());
    auto zip = thrust::make_zip_iterator(thrust::make_tuple(d_keys_exist.begin(), d_keys_and_values_correct.begin()));

    REQUIRE(all_of(zip,
                   zip + d_keys_exist.size(),
                   [] __device__ (auto const& z)
                   {
                     return thrust::get<0>(z) and thrust::get<1>(z);
                   }));
  }

  SECTION("No key is found before insertion.")
  {
    std::vector<DeviceViewType> h_device_views;
    for (std::size_t map_id = 0; map_id < number_of_maps; ++map_id)
    {
      h_device_views.push_back(maps[map_id].get()->get_device_view());
    }
    thrust::device_vector<DeviceViewType> d_device_views(h_device_views);

    thrust::device_vector<bool> d_keys_exist(number_of_maps * elements_in_map);
    thrust::device_vector<bool> d_keys_and_values_correct(number_of_maps * elements_in_map);

    shared_memory_test_kernel<MapType, map_capacity><<<number_of_maps, 64>>>(d_device_views.data().get(),
                                                                             d_keys.data().get(),
                                                                             d_values.data().get(),
                                                                             elements_in_map,
                                                                             d_keys_exist.data().get(),
                                                                             d_keys_and_values_correct.data().get());

    REQUIRE(none_of(d_keys_exist.begin(),
                   d_keys_exist.end(),
                   [] __device__ (const bool key_found)
                   {
                     return key_found;
                   }));
  }
>>>>>>> 2196040f
}<|MERGE_RESOLUTION|>--- conflicted
+++ resolved
@@ -209,20 +209,6 @@
   }
 }
 
-<<<<<<< HEAD
-template <typename K, typename V, std::size_t N>
-__global__ void kernel()
-{
-  namespace cg   = cooperative_groups;
-  using map_type = typename cuco::static_map<K, V, cuda::thread_scope_block>::device_mutable_view;
-  __shared__ typename map_type::slot_type slots[N];
-  auto map = map_type::make_from_uninitialized_slots(cg::this_thread_block(), &slots[0], N, -1, -1);
-}
-
-TEMPLATE_TEST_CASE("Shared memory slots.", "", int32_t)
-{
-  kernel<TestType, TestType, 256><<<1, 1>>>();
-=======
 template <typename MapType, int CAPACITY>
 __global__ void shared_memory_test_kernel(typename MapType::device_view const* const device_views,
                                           typename MapType::device_view::key_type const* const insterted_keys,
@@ -376,5 +362,18 @@
                      return key_found;
                    }));
   }
->>>>>>> 2196040f
+}
+
+template <typename K, typename V, std::size_t N>
+__global__ void kernel()
+{
+  namespace cg   = cooperative_groups;
+  using map_type = typename cuco::static_map<K, V, cuda::thread_scope_block>::device_mutable_view;
+  __shared__ typename map_type::slot_type slots[N];
+  auto map = map_type::make_from_uninitialized_slots(cg::this_thread_block(), &slots[0], N, -1, -1);
+}
+
+TEMPLATE_TEST_CASE("Shared memory slots.", "", int32_t)
+{
+  kernel<TestType, TestType, 256><<<1, 1>>>();
 }